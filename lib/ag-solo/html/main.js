/* global WebSocket fetch */

function run() {
  let nextHistNum = -1;
  const historyNumberElements = document.querySelectorAll('.historyNumber');

  async function call(req) {
    const res = await fetch('/vat', {
      method: 'POST',
      body: JSON.stringify(req),
      headers: { 'Content-Type': 'application/json' },
    });
    const j = await res.json();
    if (j.ok) {
      return j.res;
    }
    throw new Error(`server error: ${JSON.stringify(j.rej)}`);
  }

  call({ type: 'getHighestHistory' }).then(res => {
<<<<<<< HEAD
    setNextHistNum(res.highestHistory + 1);
    //console.log(`nextHistNum is now ${nextHistNum}`, res);
=======
    nextHistNum = res.highestHistory + 1;
    // console.log(`nextHistNum is now ${nextHistNum}`, res);
>>>>>>> eb4f1aaa
  });

  const loc = window.location;
  const protocol = loc.protocol.replace(/^http/, 'ws');
  const socketEndpoint = `${protocol}//${loc.host}/`;
  const ws = new WebSocket(socketEndpoint);

  ws.addEventListener('error', ev => {
    console.log(`ws.error ${ev}`);
  });

  ws.addEventListener('open', ev => {
    console.log(`ws.open!`);
  });

  function escapeLines(s) {
    return s
      .split('\n')
      .map(line => line.replace(/&/g, '&amp;').replace(/</g, '&lt;'))
      .join('<br/>');
  }
  function addHistory(histnum, s) {
    const h = document.createElement('div');
    h.setAttribute('id', `history-${histnum}`);
    h.innerHTML = escapeLines(s);
    document.getElementById('history').append(h);
  }

  function setNextHistNum(max=0) {
    const thisHistNum = nextHistNum;
    nextHistNum = Math.max(nextHistNum, max);
    for (const el of historyNumberElements) {
      el.textContent = nextHistNum;
    }
    return thisHistNum;
  }

  function updateHistory(histnum, s) {
<<<<<<< HEAD
    //console.log(`updateHistory`, histnum, s);
    setNextHistNum(histnum + 1);
=======
    // console.log(`updateHistory`, histnum, s);
    if (histnum >= nextHistNum) {
      nextHistNum = histnum + 1;
    }
>>>>>>> eb4f1aaa
    const h = document.getElementById(`history-${histnum}`);
    if (h) {
      h.innerHTML = escapeLines(s);
    } else {
      addHistory(histnum, s);
    }
  }

  function handleMessage(obj) {
    // we receive commands to update result boxes
    if (obj.type === 'updateHistory') {
      // these args come from calls to vat-http.js updateHistorySlot()
      updateHistory(obj.histnum, obj.result);
    } else {
      console.log(`unknown WS type in:`, obj);
    }
  }

  // history updates (promises being resolved) are delivered by websocket
  // broadcasts
  ws.addEventListener('message', ev => {
    try {
      // console.log('ws.message:', ev.data);
      const obj = JSON.parse(ev.data);
      handleMessage(obj);
    } catch (e) {
      console.log(`error handling message`, e);
    }
  });

  const inp = document.getElementById('input');
  function submitEval() {
    const s = inp.value;
    console.log('submitEval', s);
    const number = setNextHistNum(nextHistNum + 1);
    addHistory(number, `Promise.resolve(eval(${JSON.stringify(s)}))`);
    inp.value = '';
    call({ type: 'doEval', number, body: s });
  }

  inp.addEventListener('keypress', ev => {
    if (ev.keyCode === 13) {
      submitEval();
    }
  });
  inp.focus();
  document.getElementById('go').onclick = submitEval;
}

run();<|MERGE_RESOLUTION|>--- conflicted
+++ resolved
@@ -18,13 +18,8 @@
   }
 
   call({ type: 'getHighestHistory' }).then(res => {
-<<<<<<< HEAD
     setNextHistNum(res.highestHistory + 1);
     //console.log(`nextHistNum is now ${nextHistNum}`, res);
-=======
-    nextHistNum = res.highestHistory + 1;
-    // console.log(`nextHistNum is now ${nextHistNum}`, res);
->>>>>>> eb4f1aaa
   });
 
   const loc = window.location;
@@ -63,15 +58,8 @@
   }
 
   function updateHistory(histnum, s) {
-<<<<<<< HEAD
     //console.log(`updateHistory`, histnum, s);
     setNextHistNum(histnum + 1);
-=======
-    // console.log(`updateHistory`, histnum, s);
-    if (histnum >= nextHistNum) {
-      nextHistNum = histnum + 1;
-    }
->>>>>>> eb4f1aaa
     const h = document.getElementById(`history-${histnum}`);
     if (h) {
       h.innerHTML = escapeLines(s);
